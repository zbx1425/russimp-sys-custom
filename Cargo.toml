--- conflicted
+++ resolved
@@ -1,10 +1,6 @@
 [package]
 name = "russimp-sys"
-<<<<<<< HEAD
 version = "1.0.1"
-=======
-version = "1.0.2"
->>>>>>> 7844f0d7
 authors = ["Jhonny Knaak de Vargas"]
 edition = "2018"
 license-file = "LICENSE"
@@ -14,7 +10,7 @@
 keywords = ["assimp", "3d", "blend", "3ds", "glTF"]
 repository = "https://github.com/jkvargas/russimp-sys"
 description = "Raw Assimp bindings for rust"
-exclude = ["/assimp"]
+exclude = ["/assimp", "*.bash", "*.ps1"]
 
 [lib]
 name = "russimp_sys"
@@ -28,11 +24,7 @@
 nolibcxx = []
 
 [build-dependencies]
-<<<<<<< HEAD
 bindgen = "0.60.1"
-=======
-bindgen = "0.59"
->>>>>>> 7844f0d7
 vcpkg = "0.2.15"
 ureq = "2.4"
 serde_json = "1.0"
@@ -43,11 +35,7 @@
 
 [package.metadata.vcpkg]
 git = "https://github.com/microsoft/vcpkg"
-<<<<<<< HEAD
 rev = "7178ff9"
-=======
-rev = "8e1f46d"
->>>>>>> 7844f0d7
 
 [package.metadata.vcpkg.target]
 x86_64-pc-windows-msvc = { triplet = "x64-windows-static-md", install = ["assimp", "zlib"] }
